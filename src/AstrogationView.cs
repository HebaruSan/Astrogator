using System;
using System.Collections.Generic;
using UnityEngine;
using UnityEngine.Events;

namespace Astrogator {

	using static DebugTools;
	using static KerbalTools;
	using static ViewTools;
	using static PhysicsTools;
	using static Language;

	/// <summary>
	/// A DialogGUI* object that displays our app's data.
	/// Intended for embedding in a MultiOptionDialog.
	/// </summary>
	public class AstrogationView : DialogGUIVerticalLayout {

		/// <summary>
		/// Construct a view for the given model.
		/// </summary>
		/// <param name="m">Model object for which to make a view</param>
		/// <param name="reset">Function to call when the view needs to be re-initiated</param>
		/// <param name="close">Function to call when the user clicks a close button</param>
		public AstrogationView(AstrogationModel m, ResetCallback reset, UnityAction close)
			: base(
				mainWindowMinWidth,
				mainWindowMinHeight,
				mainWindowSpacing,
				mainWindowPadding,
				TextAnchor.UpperCenter
			)
		{
			model         = m;
			resetCallback = reset;
			closeCallback = close;

<<<<<<< HEAD
			if (!ErrorCondition) {
				createHeaders();
				createRows();
			}
			AddChild(new DialogGUIHorizontalLayout(
				RowWidth, 10,
				0, wrenchPadding,
				TextAnchor.UpperRight,
				new DialogGUILabel(getMessage, notificationStyle, true, true),
				iconButton(settingsIcon, settingsStyle, settingsButtonTooltip, toggleSettingsVisible)
			));
=======
>>>>>>> b3ea7d7b
			if (Settings.Instance.ShowSettings) {
				AddChild(new SettingsView(resetCallback));
			} else if (!ErrorCondition) {
				createHeaders();
				createRows();
				AddChild(new DialogGUIHorizontalLayout(
					RowWidth, 10,
					0, wrenchPadding,
					TextAnchor.UpperRight,
					new DialogGUILabel(getMessage, notificationStyle, true, true)
				));
			}
		}

		private AstrogationModel model  { get; set; }
		private PopupDialog      dialog { get; set; }

		/// <summary>
		/// Type of function pointer used to request a re-creation of the UI.
		/// This is needed because the DialogGUI* functions don't allow us to
		/// make dynamic chnages to a UI beyond changing a label's text.
		/// </summary>
		public delegate void ResetCallback(bool resetModel = false);

		private ResetCallback resetCallback { get; set; }
		private UnityAction   closeCallback { get; set; }

		private static Rect geometry {
			get {
				Vector2 pos = Settings.Instance.MainWindowPosition;
				return new Rect(pos.x, pos.y, mainWindowMinWidth, mainWindowMinHeight);
			}
			set {
				Settings.Instance.MainWindowPosition = new Vector2(value.x, value.y);
			}
		}

		private void toggleSettingsVisible()
		{
			Settings.Instance.ShowSettings = !Settings.Instance.ShowSettings;
			resetCallback();
		}

		/// <summary>
		/// UI object representing the top row of the table
		/// </summary>
		private DialogGUIHorizontalLayout ColumnHeaders { get; set; }

		private string columnSortIndicator(ColumnDefinition col)
		{
			return col.sortKey != Settings.Instance.TransferSort ? ""
				: Settings.Instance.DescendingSort ? " ▼"
				: " ▲";
		}

		private void createHeaders()
		{
			ColumnHeaders = new DialogGUIHorizontalLayout();
			for (int i = 0; i < Columns.Length; ++i) {
				ColumnDefinition col = Columns[i];
				// Skip columns that require an active vessel if we don't have one
				if (col.vesselSpecific && FlightGlobals.ActiveVessel == null) {
					continue;
				}
				if (col.requiresPatchedConics
						&& (!patchedConicsUnlocked() || model.origin == null || model.notOrbiting)) {
					continue;
				}
				float width = 0;
				for (int span = 0; span < col.headerColSpan; ++span) {
					width += Columns[i + span].width;
				}
				if (width > 0) {
					// Add in the spacing gaps that got left out from colspanning
					width += (col.headerColSpan - 1) * spacing;
					if (col.header != "") {
						ColumnHeaders.AddChild(headerButton(
							col.header + columnSortIndicator(col),
							col.headerStyle, columnHeaderTooltip, width, rowHeight, () => {
								SortClicked(col.sortKey);
							}
						));
					} else {
						ColumnHeaders.AddChild(new DialogGUISpace(width));
					}
				}
			}
			AddChild(ColumnHeaders);
		}

		private void SortClicked(SortEnum which)
		{
			if (Settings.Instance.TransferSort == which) {
				Settings.Instance.DescendingSort = !Settings.Instance.DescendingSort;
			} else {
				Settings.Instance.TransferSort = which;
				Settings.Instance.DescendingSort = false;
			}
			resetCallback();
		}

		private List<TransferModel> SortTransfers(AstrogationModel m, SortEnum how, bool descend)
		{
			List<TransferModel> transfers = new List<TransferModel>(m.transfers);
			switch (how) {
				case SortEnum.Name:
					transfers.Sort((a, b) =>
						a?.destination?.GetName().CompareTo(b?.destination?.GetName()) ?? 0);
					break;
				case SortEnum.Position:
					// Use the natural/default ordering in the model
					break;
				case SortEnum.Time:
					transfers.Sort((a, b) =>
						a?.ejectionBurn?.atTime?.CompareTo(b?.ejectionBurn?.atTime ?? 0) ?? 0);
					break;
				case SortEnum.DeltaV:
					transfers.Sort((a, b) =>
						a?.ejectionBurn?.totalDeltaV.CompareTo(b?.ejectionBurn?.totalDeltaV) ?? 0);
					break;
				default:
					DbgFmt("Bad sort argument: {0}", how.ToString());
					break;
			}
			if (descend) {
				transfers.Reverse();
			}
			return transfers;
		}

		private void createRows()
		{
			List<TransferModel> transfers = SortTransfers(
				model,
				Settings.Instance.TransferSort,
				Settings.Instance.DescendingSort
			);
			for (int i = 0; i < transfers.Count; ++i) {
				AddChild(new TransferView(transfers[i], resetCallback));
			}
		}

		private bool ErrorCondition {
			get {
				return model == null
					|| model.origin == null
					|| model.transfers.Count == 0
					|| model.ErrorCondition;
			}
		}

		private string subTitle {
			get {
				if (model != null) {
					if (model.origin == null) {
						return "Model's origin is null";
					} else if (model.hyperbolicOrbit) {
						if (model.inbound) {
							return string.Format(
								inboundHyperbolicWarning,
								TheName(model.origin)
							);
						} else {
							return string.Format(
								outboundHyperbolicError,
								TheName(model.origin)
							);
						}
					} else if (model.badInclination) {
						return string.Format(
							highInclinationError,
							AngleFromEquatorial(model.origin.GetOrbit().inclination * Mathf.Deg2Rad) * Mathf.Rad2Deg,
							AstrogationModel.maxInclination * Mathf.Rad2Deg
						);
					} else if (model.transfers.Count == 0) {
						return noTransfersError;
					} else if (Landed(model.origin) || solidBodyWithoutVessel(model.origin)) {
						CelestialBody b = model.origin as CelestialBody;
						if (b == null) {
							b = model.origin.GetOrbit().referenceBody;
						}
						return string.Format(
							launchSubtitle,
							TheName(model.origin),
							FormatSpeed(DeltaVToOrbit(b), Settings.Instance.DisplayUnits)
						);
					} else {
						return string.Format(normalSubtitle, TheName(model.origin));
					}
				} else {
					return "Internal error: Model not found";
				}
			}
		}

		private string getMessage()
		{
			if (model.ActiveEjectionBurn != null
					&& Settings.Instance.TranslationAdjust
					&& FlightGlobals.ActiveVessel != null
					&& !FlightGlobals.ActiveVessel.ActionGroups[KSPActionGroup.RCS]) {
				return translationControlsNotification;
			} else {
				return "";
			}
		}

		private UISkinDef skinToUse {
			get {
				if (!ErrorCondition) {
					return AstrogatorSkin;
				} else {
					return AstrogatorErrorSkin;
				}
			}
		}

		private UIStyle settingsToggleStyle {
			get {
				if (Settings.Instance.ShowSettings) {
					return backStyle;
				} else {
					return settingsStyle;
				}
			}
		}

		/// <summary>
		/// Launch a PopupDialog containing the view.
		/// Use Dismiss() to get rid of it.
		/// </summary>
		public PopupDialog Show()
		{
			if (dialog == null) {
				dialog = PopupDialog.SpawnPopupDialog(
					mainWindowAnchorMin,
					mainWindowAnchorMax,
					new MultiOptionDialog(
						mainTitle,
						subTitle,
						mainTitle + " " + versionString,
						skinToUse,
						geometry,
						this
					),
					false,
					skinToUse,
					false
				);

				// Add the close button in the upper right corner after the PopupDialog has been created.
				AddFloatingButton(
					dialog.transform,
					-mainWindowPadding.right - mainWindowSpacing, -mainWindowPadding.top,
					closeStyle,
					closeCallback
				);

				// Add the settings button next to the close button.
				// If the settings are visible it's a back '<' icon, otherwise a wrench+screwdriver.
				AddFloatingButton(
					dialog.transform,
					-mainWindowPadding.right - 3 * mainWindowSpacing - buttonIconWidth,
					-mainWindowPadding.top,
					settingsToggleStyle,
					toggleSettingsVisible
				);
			}
			return dialog;
		}

		/// <summary>
		/// Close the popup.
		/// </summary>
		public void Dismiss()
		{
			if (dialog != null) {
				Vector3 rt = dialog.RTrf.position;
				DbgFmt("Coordinates at window close: {0}", rt.ToString());
				DbgFmt("Screen dimensions at window close: {0}x{1}", Screen.width, Screen.height);
				geometry = new Rect(
					rt.x / Screen.width  + 0.5f,
					rt.y / Screen.height + 0.5f,
					mainWindowMinWidth,
					mainWindowMinHeight
				);
				dialog.Dismiss();
				dialog = null;
			}
		}
	}

}<|MERGE_RESOLUTION|>--- conflicted
+++ resolved
@@ -36,7 +36,6 @@
 			resetCallback = reset;
 			closeCallback = close;
 
-<<<<<<< HEAD
 			if (!ErrorCondition) {
 				createHeaders();
 				createRows();
@@ -48,8 +47,6 @@
 				new DialogGUILabel(getMessage, notificationStyle, true, true),
 				iconButton(settingsIcon, settingsStyle, settingsButtonTooltip, toggleSettingsVisible)
 			));
-=======
->>>>>>> b3ea7d7b
 			if (Settings.Instance.ShowSettings) {
 				AddChild(new SettingsView(resetCallback));
 			} else if (!ErrorCondition) {
