﻿using System.Reflection;
using System.Runtime.CompilerServices;
using System.Runtime.InteropServices;

// General Information about an assembly is controlled through the following
// set of attributes. Change these attribute values to modify the information
// associated with an assembly.
[assembly: AssemblyTitle("Astrogator")]
[assembly: AssemblyDescription("Summary of transfer windows of reachable bodies")]
[assembly: AssemblyConfiguration("")]
[assembly: AssemblyCompany("HebaruSan")]
[assembly: AssemblyProduct("Astrogator")]
[assembly: AssemblyCopyright("Copyright © 2017-2022")]
[assembly: AssemblyTrademark("")]
[assembly: AssemblyCulture("")]

// Setting ComVisible to false makes the types in this assembly not visible
// to COM components.  If you need to access a type in this assembly from
// COM, set the ComVisible attribute to true on that type.
[assembly: ComVisible(false)]

// The following GUID is for the ID of the typelib if this project is exposed to COM
[assembly: Guid("f10fe7ba-866a-4eb3-89bb-09e9a12ca987")]

// Version information for an assembly consists of the following four values:
//
//      Major Version
//      Minor Version
//      Build Number
//      Revision
//
// You can specify all the values or you can default the Build and Revision Numbers
// by using the '*' as shown below:
[assembly: AssemblyVersion("0.10.4.0")]
<<<<<<< HEAD
[assembly: AssemblyFileVersion("0.10.4.0")]
=======
[assembly: AssemblyFileVersion("0.10.4.0")]
[assembly: KSPAssembly("Astrogator", 0, 10)]
>>>>>>> b04f1900
<|MERGE_RESOLUTION|>--- conflicted
+++ resolved
@@ -32,9 +32,5 @@
 // You can specify all the values or you can default the Build and Revision Numbers
 // by using the '*' as shown below:
 [assembly: AssemblyVersion("0.10.4.0")]
-<<<<<<< HEAD
 [assembly: AssemblyFileVersion("0.10.4.0")]
-=======
-[assembly: AssemblyFileVersion("0.10.4.0")]
-[assembly: KSPAssembly("Astrogator", 0, 10)]
->>>>>>> b04f1900
+[assembly: KSPAssembly("Astrogator", 0, 10)]