--- conflicted
+++ resolved
@@ -28,11 +28,6 @@
 //
 // You can specify all the values or you can default the Build and Revision Numbers
 // by using the '*' as shown below:
-<<<<<<< HEAD
 [assembly: AssemblyVersion("0.10.4.0")]
 [assembly: AssemblyFileVersion("0.10.4.0")]
-=======
-[assembly: AssemblyVersion("0.10.3.0")]
-[assembly: AssemblyFileVersion("0.10.3.0")]
->>>>>>> 5926f362
 [assembly: KSPAssembly("Astrogator", 0, 10)]