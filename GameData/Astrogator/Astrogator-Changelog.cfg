KERBALCHANGELOG
{
	modName = Astrogator
	author = HebaruSan
	license = GPL-3.0
	website = forum.kerbalspaceprogram.com/index.php?/topic/155998-Astrogator
	showChangelog = True
	VERSION
	{
		version = 0.10.4
<<<<<<< HEAD
		versionName = Assume constant acceleration
		versionKSP = 1.12
		CHANGE
		{
			change = Italian translation
=======
		versionName = Salted Beef
		versionKSP = 1.12
		CHANGE
		{
			change = Include Assembly version information
>>>>>>> b04f1900
			type = Add
		}
	}
	VERSION
	{
		version = 0.10.3
		versionName = Alderson Point
		versionKSP = 1.12
		CHANGE
		{
			change = Modernize project structure
			type = Change
		}
		CHANGE
		{
			change = Check game db for default settings
			type = Add
		}
	}
	VERSION
	{
		version = 0.10.2
		versionName = Bag of broken glass
		versionKSP = 1.11
	}
	VERSION
	{
		version = 0.10.1
		versionName = Statuettes
		versionKSP = 1.10
	}
	VERSION
	{
		version = 0.10.0
		versionName = Mote Prime
		versionKSP = 1.9
	}
	VERSION
	{
		version = 0.9.2
		versionName = God's teeth
		versionKSP = 1.7
	}
	VERSION
	{
		version = 0.9.1
		versionName = Protostar
		versionKSP = 1.7
	}
	VERSION
	{
		version = 0.9.0
		versionName = Coffepot
		versionKSP = 1.7
	}
	VERSION
	{
		version = 0.8.1
		versionName = Mad Fyunch(click)
		versionKSP = 1.5
	}
	VERSION
	{
		version = 0.8.0
		versionName = Fyunch(click)
		versionKSP = 1.4
	}
	VERSION
	{
		version = 0.7.8
		versionName = Frictionless toilet
		versionKSP = 1.4
	}
	VERSION
	{
		version = 0.7.7
		versionName = Folk singing
		versionKSP = 1.3
	}
	VERSION
	{
		version = 0.7.6
		versionName = The Life Forms Preserve
		versionKSP = 1.3
	}
	VERSION
	{
		version = 0.7.5
		versionName = Scratch right there
		versionKSP = 1.3
	}
	VERSION
	{
		version = 0.7.4
		versionName = Elbow room
		versionKSP = 1.3
	}
	VERSION
	{
		version = 0.7.3
		versionName = Industrial hideous
		versionKSP = 1.3
	}
	VERSION
	{
		version = 0.7.2
		versionName = I will conceal nothing from you
		versionKSP = 1.3
	}
	VERSION
	{
		version = 0.7.1
		versionName = Bug-eyed monsters
		versionKSP = 1.3
	}
	VERSION
	{
		version = 0.7.0
		versionName = It's nice to be the center of attention
		versionKSP = 1.3
	}
	VERSION
	{
		version = 0.6.2
		versionName = The most astounding feat
		versionKSP = 1.2
	}
	VERSION
	{
		version = 0.6.1
		versionName = Let's go make first contact with an alien
		versionKSP = 1.2
	}
	VERSION
	{
		version = 0.6.0
		versionName = The Crazy Eddie Point
		versionKSP = 1.2
	}
	VERSION
	{
		version = 0.5.2
		versionName = This loony stunt
		versionKSP = 1.2
	}
	VERSION
	{
		version = 0.5.1
		versionName = Murcheson's Eye
		versionKSP = 1.2
	}
	VERSION
	{
		version = 0.5.0
		versionName = Follow the number-three tanker
		versionKSP = 1.2
	}
	VERSION
	{
		version = 0.4.0
		versionName = New Scotland
		versionKSP = 1.2
	}
	VERSION
	{
		version = 0.3.1
		versionName = Get us out of here
		versionKSP = 1.2
	}
	VERSION
	{
		version = 0.3.0
		versionName = Take us through the sail
		versionKSP = 1.2
	}
	VERSION
	{
		version = 0.2.0
		versionName = Get us alongside it
		versionKSP = 1.2
	}
	VERSION
	{
		version = 0.1.1
		versionName = Right into the sun at four gees
		versionKSP = 1.2
	}
	VERSION
	{
		version = 0.1.0
		versionName = Brigit
		versionKSP = 1.2
	}
}<|MERGE_RESOLUTION|>--- conflicted
+++ resolved
@@ -8,19 +8,16 @@
 	VERSION
 	{
 		version = 0.10.4
-<<<<<<< HEAD
 		versionName = Assume constant acceleration
 		versionKSP = 1.12
 		CHANGE
 		{
 			change = Italian translation
-=======
-		versionName = Salted Beef
-		versionKSP = 1.12
+			type = Add
+		}
 		CHANGE
 		{
 			change = Include Assembly version information
->>>>>>> b04f1900
 			type = Add
 		}
 	}
