.PHONY: all clean

SOURCEDIR=src
SOURCE=$(wildcard $(SOURCEDIR)/*.cs)
ASSETDIR=assets
ICONS=$(wildcard $(ASSETDIR)/*.png)
CONFIGS=$(wildcard $(ASSETDIR)/*.cfg)
LANGUAGES=$(ASSETDIR)/lang
README=README.md
GAMELINK=$(SOURCEDIR)/KSP_x64_Data
DEFAULTGAMEDIR=$(HOME)/.local/share/Steam/SteamApps/common/Kerbal Space Program

DEBUGDLL=$(SOURCEDIR)/bin/Debug/Astrogator.dll
RELEASEDLL=$(SOURCEDIR)/bin/Release/Astrogator.dll
DISTDIR=Astrogator
RELEASEZIP=Astrogator.zip
DLLDOCS=$(SOURCEDIR)/bin/Release/Astrogator.xml
DLLSYMBOLS=$(DEBUGDLL).mdb
LICENSE=LICENSE
VERSION=Astrogator.version
TAGS=tags

TARGETS=$(DEBUGDLL) $(RELEASEDLL) $(RELEASEZIP)

all: $(TAGS) $(TARGETS)

$(TAGS): $(SOURCE)
	ctags -f $@ $^

$(DLLSYMBOLS): $(DEBUGDLL)

$(DLLDOCS): $(RELEASEDLL)

$(DEBUGDLL): $(SOURCE) $(GAMELINK)
	cd $(SOURCEDIR) && xbuild /p:Configuration=Debug

$(RELEASEDLL): $(SOURCE) $(GAMELINK)
	cd $(SOURCEDIR) && xbuild /p:Configuration=Release

$(RELEASEZIP): $(DEBUGDLL) $(ICONS) $(README) $(DLLDOCS) $(DLLSYMBOLS) $(LICENSE) $(VERSION) $(CONFIGS) $(LANGUAGES)
	mkdir -p $(DISTDIR)
<<<<<<< HEAD
	cp -a $^ $(DISTDIR)
	zip -r $@ $(DISTDIR)
=======
	cp $^ $(DISTDIR)
	zip -r $@ $(DISTDIR) -x \*.settings
>>>>>>> b3ea7d7b

$(GAMELINK):
	if [ -x "$(DEFAULTGAMEDIR)" ]; \
	then \
		ln -s "$(DEFAULTGAMEDIR)"/KSP_x64_Data $(GAMELINK); \
	else \
		echo "$(GAMELINK) not found."; \
		echo 'This must be a symlink to Kerbal Space Program/KSP_x64_Data.'; \
		exit 2; \
	fi

clean:
	cd $(SOURCEDIR) && xbuild /t:Clean
	rm -f $(TARGETS) $(TAGS)
	rm -rf $(SOURCEDIR)/bin $(SOURCEDIR)/obj $(DISTDIR)<|MERGE_RESOLUTION|>--- conflicted
+++ resolved
@@ -39,13 +39,8 @@
 
 $(RELEASEZIP): $(DEBUGDLL) $(ICONS) $(README) $(DLLDOCS) $(DLLSYMBOLS) $(LICENSE) $(VERSION) $(CONFIGS) $(LANGUAGES)
 	mkdir -p $(DISTDIR)
-<<<<<<< HEAD
 	cp -a $^ $(DISTDIR)
-	zip -r $@ $(DISTDIR)
-=======
-	cp $^ $(DISTDIR)
 	zip -r $@ $(DISTDIR) -x \*.settings
->>>>>>> b3ea7d7b
 
 $(GAMELINK):
 	if [ -x "$(DEFAULTGAMEDIR)" ]; \
